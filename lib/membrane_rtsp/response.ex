--- conflicted
+++ resolved
@@ -129,15 +129,7 @@
         {:ok, 0, 0}
 
       {:error, :no_such_header} ->
-<<<<<<< HEAD
-        if byte_size(body) == 0 do
-          {:ok, 0, 0}
-        else
-          {:error, 0, byte_size(body)}
-        end
-=======
         {:error, 0, byte_size(body)}
->>>>>>> e1b18563
 
       _other ->
         {:error, 0, 0}
